--- conflicted
+++ resolved
@@ -1,737 +1,779 @@
-import React, { useMemo, useCallback, useRef, useEffect, useState } from "react";
+import React, {
+  useMemo,
+  useCallback,
+  useRef,
+  useEffect,
+  useState,
+} from "react";
 import SwaggerUI from "swagger-ui-react";
 import { useSpecStore } from "../../../store/specStore";
 
 const EXPLORER_TABS = {
-    TRY_IT: 'try-it',
-    MOCK_DATA: 'mock-data',
-    TEST_CASES: 'test-cases'
+  TRY_IT: "try-it",
+  MOCK_DATA: "mock-data",
+  TEST_CASES: "test-cases",
 };
 
 function MockServerControls() {
-    const {
-        isLoading,
-        setIsLoading,
-        mockServer,
-        startMockServer,
-        refreshMockServer,
-        serverTarget,
-        setServerTarget,
-        customServerUrl,
-        setCustomServerUrl
-    } = useSpecStore();
-
-    const handleStartServerClick = async () => {
-        setIsLoading(true);
-        await startMockServer();
-        setIsLoading(false);
-    };
-
+  const {
+    isLoading,
+    setIsLoading,
+    mockServer,
+    startMockServer,
+    refreshMockServer,
+    serverTarget,
+    setServerTarget,
+    customServerUrl,
+    setCustomServerUrl,
+  } = useSpecStore();
+
+  const handleStartServerClick = async () => {
+    setIsLoading(true);
+    await startMockServer();
+    setIsLoading(false);
+  };
+
+  return (
+    <div className="mock-server-controls">
+      <div className="server-selection">
+        <h4>API Server</h4>
+        <div className="radio-group">
+          <label className="radio-option">
+            <input
+              type="radio"
+              name="server-target"
+              value="spec"
+              checked={serverTarget === "spec"}
+              onChange={() => setServerTarget("spec")}
+            />
+            <span>Use Spec Servers</span>
+          </label>
+          <label className="radio-option">
+            <input
+              type="radio"
+              name="server-target"
+              value="mock"
+              checked={serverTarget === "mock"}
+              onChange={() => setServerTarget("mock")}
+            />
+            <span>AI Mock Server</span>
+          </label>
+          <label className="radio-option">
+            <input
+              type="radio"
+              name="server-target"
+              value="custom"
+              checked={serverTarget === "custom"}
+              onChange={() => setServerTarget("custom")}
+            />
+            <span>Custom Server</span>
+          </label>
+        </div>
+
+        {serverTarget === "custom" && (
+          <div className="custom-server-input">
+            <input
+              type="text"
+              className="text-input"
+              placeholder="Enter your base URL, e.g., http://localhost:9090"
+              value={customServerUrl}
+              onChange={(e) => setCustomServerUrl(e.target.value)}
+            />
+          </div>
+        )}
+
+        {serverTarget === "mock" && !mockServer.active && (
+          <div className="mock-server-start">
+            <button
+              className="start-mock-button"
+              onClick={handleStartServerClick}
+              disabled={isLoading}
+            >
+              {isLoading ? "Starting..." : "🚀 Start AI Mock Server"}
+            </button>
+          </div>
+        )}
+
+        {serverTarget === "mock" && mockServer.active && (
+          <div className="mock-server-active">
+            <div className="mock-status">
+              <span className="status-indicator active">●</span>
+              <span>Mock Server Active</span>
+            </div>
+            <div className="mock-url-display">
+              <input
+                type="text"
+                className="text-input mock-url"
+                readOnly
+                value={mockServer.url}
+              />
+              <button
+                className="refresh-button"
+                onClick={refreshMockServer}
+                title="Update the mock server with the latest spec from the editor"
+              >
+                🔄
+              </button>
+            </div>
+          </div>
+        )}
+      </div>
+    </div>
+  );
+}
+
+function MockDataTab() {
+  const { specText } = useSpecStore();
+  const [loading, setLoading] = useState(false);
+  const [error, setError] = useState(null);
+  const [mockData, setMockData] = useState([]);
+  const [selectedPath, setSelectedPath] = useState("");
+  const [selectedMethod, setSelectedMethod] = useState("GET");
+  const [responseCode, setResponseCode] = useState("200");
+  const [variationCount, setVariationCount] = useState(3);
+  const [availableEndpoints, setAvailableEndpoints] = useState([]);
+
+  // Parse spec to get endpoints
+  useEffect(() => {
+    if (specText) {
+      try {
+        const spec = JSON.parse(specText);
+        const endpoints = [];
+        Object.keys(spec.paths || {}).forEach((path) => {
+          Object.keys(spec.paths[path]).forEach((method) => {
+            if (["get", "post", "put", "patch", "delete"].includes(method)) {
+              endpoints.push({
+                path,
+                method: method.toUpperCase(),
+                summary: spec.paths[path][method].summary || "",
+              });
+            }
+          });
+        });
+        setAvailableEndpoints(endpoints);
+        if (endpoints.length > 0 && !selectedPath) {
+          setSelectedPath(endpoints[0].path);
+          setSelectedMethod(endpoints[0].method);
+        }
+      } catch (e) {
+        console.error("Failed to parse spec:", e);
+      }
+    }
+  }, [specText]);
+
+  const generateMockData = async () => {
+    setLoading(true);
+    setError(null);
+
+    // Create AbortController for 120 second timeout
+    const controller = new AbortController();
+    const timeoutId = setTimeout(() => controller.abort(), 120000);
+
+    try {
+      const response = await fetch(
+        "http://localhost:8000/mock/generate-variations",
+        {
+          method: "POST",
+          headers: { "Content-Type": "application/json" },
+          body: JSON.stringify({
+            spec_text: specText,
+            path: selectedPath,
+            method: selectedMethod.toLowerCase(),
+            response_code: responseCode,
+            count: variationCount,
+          }),
+          signal: controller.signal,
+        }
+      );
+
+      clearTimeout(timeoutId);
+
+      if (!response.ok) {
+        throw new Error(`Failed to generate mock data: ${response.statusText}`);
+      }
+
+      const data = await response.json();
+      setMockData(data.variations);
+    } catch (err) {
+      if (err.name === "AbortError") {
+        setError("Request timed out after 120 seconds. Please try again.");
+      } else {
+        setError(err.message);
+      }
+    } finally {
+      clearTimeout(timeoutId);
+      setLoading(false);
+    }
+  };
+
+  const copyToClipboard = (text) => {
+    navigator.clipboard.writeText(text);
+  };
+
+  return (
+    <div className="mock-data-tab">
+      <div className="tab-header">
+        <h3>🎲 Mock Data Generator</h3>
+        <p>Generate realistic, AI-powered mock data variations for testing</p>
+      </div>
+
+      <div className="mock-config">
+        <div className="config-row">
+          <label>
+            Endpoint:
+            <select
+              value={`${selectedMethod}:${selectedPath}`}
+              onChange={(e) => {
+                const [method, ...pathParts] = e.target.value.split(":");
+                setSelectedMethod(method);
+                setSelectedPath(pathParts.join(":"));
+              }}
+              className="select-input"
+            >
+              {availableEndpoints.map((ep, idx) => (
+                <option key={idx} value={`${ep.method}:${ep.path}`}>
+                  {ep.method} {ep.path} {ep.summary && `- ${ep.summary}`}
+                </option>
+              ))}
+            </select>
+          </label>
+        </div>
+
+        <div className="config-row-group">
+          <label>
+            Response Code:
+            <input
+              type="text"
+              value={responseCode}
+              onChange={(e) => setResponseCode(e.target.value)}
+              className="text-input small"
+            />
+          </label>
+
+          <label>
+            Variations:
+            <input
+              type="number"
+              value={variationCount}
+              onChange={(e) => setVariationCount(parseInt(e.target.value) || 3)}
+              min="1"
+              max="10"
+              className="text-input small"
+            />
+          </label>
+        </div>
+
+        <button
+          onClick={generateMockData}
+          disabled={loading || !selectedPath}
+          className="generate-button"
+        >
+          {loading ? "Generating..." : "✨ Generate Mock Data"}
+        </button>
+      </div>
+
+      {error && <div className="error-message">❌ {error}</div>}
+
+      {mockData && mockData.length > 0 && (
+        <div className="mock-results">
+          <h4>📦 Generated Variations ({mockData.length})</h4>
+          <div className="mock-grid">
+            {mockData.map((data, idx) => (
+              <div key={idx} className="mock-card">
+                <div className="card-header">
+                  <span>Variation {idx + 1}</span>
+                  <button
+                    onClick={() =>
+                      copyToClipboard(JSON.stringify(data, null, 2))
+                    }
+                    className="copy-btn"
+                  >
+                    📋 Copy
+                  </button>
+                </div>
+                <pre className="mock-preview">
+                  {JSON.stringify(data, null, 2)}
+                </pre>
+              </div>
+            ))}
+          </div>
+        </div>
+      )}
+    </div>
+  );
+}
+
+function TestCasesTab() {
+  const { specText } = useSpecStore();
+  const [loading, setLoading] = useState(false);
+  const [error, setError] = useState(null);
+  const [testCases, setTestCases] = useState(null);
+  const [selectedPath, setSelectedPath] = useState("");
+  const [selectedMethod, setSelectedMethod] = useState("GET");
+  const [includeAITests, setIncludeAITests] = useState(true);
+  const [availableEndpoints, setAvailableEndpoints] = useState([]);
+
+  // Parse spec to get endpoints
+  useEffect(() => {
+    if (specText) {
+      try {
+        const spec = JSON.parse(specText);
+        const endpoints = [];
+        Object.keys(spec.paths || {}).forEach((path) => {
+          Object.keys(spec.paths[path]).forEach((method) => {
+            if (["get", "post", "put", "patch", "delete"].includes(method)) {
+              endpoints.push({
+                path,
+                method: method.toUpperCase(),
+                summary: spec.paths[path][method].summary || "",
+              });
+            }
+          });
+        });
+        setAvailableEndpoints(endpoints);
+        if (endpoints.length > 0 && !selectedPath) {
+          setSelectedPath(endpoints[0].path);
+          setSelectedMethod(endpoints[0].method);
+        }
+      } catch (e) {
+        console.error("Failed to parse spec:", e);
+      }
+    }
+  }, [specText]);
+
+  const generateTestCases = async () => {
+    setLoading(true);
+    setError(null);
+
+    try {
+      const response = await fetch("http://localhost:8000/tests/generate", {
+        method: "POST",
+        headers: { "Content-Type": "application/json" },
+        body: JSON.stringify({
+          spec_text: specText,
+          path: selectedPath,
+          method: selectedMethod,
+          include_ai_tests: includeAITests,
+        }),
+      });
+
+      if (!response.ok) {
+        throw new Error(
+          `Failed to generate test cases: ${response.statusText}`
+        );
+      }
+
+      const data = await response.json();
+      setTestCases(data);
+    } catch (err) {
+      setError(err.message);
+    } finally {
+      setLoading(false);
+    }
+  };
+
+  return (
+    <div className="test-cases-tab">
+      <div className="tab-header">
+        <h3>🧪 Test Case Generator</h3>
+        <p>
+          Generate comprehensive test scenarios including happy paths, sad
+          paths, and edge cases
+        </p>
+      </div>
+
+      <div className="test-config">
+        <div className="config-row">
+          <label>
+            Endpoint:
+            <select
+              value={`${selectedMethod}:${selectedPath}`}
+              onChange={(e) => {
+                const [method, ...pathParts] = e.target.value.split(":");
+                setSelectedMethod(method);
+                setSelectedPath(pathParts.join(":"));
+              }}
+              className="select-input"
+            >
+              {availableEndpoints.map((ep, idx) => (
+                <option key={idx} value={`${ep.method}:${ep.path}`}>
+                  {ep.method} {ep.path} {ep.summary && `- ${ep.summary}`}
+                </option>
+              ))}
+            </select>
+          </label>
+        </div>
+
+        <div className="checkbox-row">
+          <label>
+            <input
+              type="checkbox"
+              checked={includeAITests}
+              onChange={(e) => setIncludeAITests(e.target.checked)}
+            />
+            Include AI-generated advanced test scenarios
+          </label>
+        </div>
+
+        <button
+          onClick={generateTestCases}
+          disabled={loading || !selectedPath}
+          className="generate-button"
+        >
+          {loading ? "Generating..." : "🔬 Generate Test Cases"}
+        </button>
+      </div>
+
+      {error && <div className="error-message">❌ {error}</div>}
+
+      {testCases && (
+        <div className="test-results">
+          <div className="test-summary">
+            <div className="summary-badge">Total: {testCases.total_tests}</div>
+            <div className="summary-badge happy">
+              ✅ Happy: {testCases.happy_path_tests?.length || 0}
+            </div>
+            <div className="summary-badge sad">
+              ❌ Sad: {testCases.sad_path_tests?.length || 0}
+            </div>
+            <div className="summary-badge edge">
+              ⚠️ Edge: {testCases.edge_case_tests?.length || 0}
+            </div>
+            {testCases.ai_generated_tests &&
+              testCases.ai_generated_tests.length > 0 && (
+                <div className="summary-badge ai">
+                  🤖 AI: {testCases.ai_generated_tests.length}
+                </div>
+              )}
+          </div>
+
+          <TestCasesList
+            tests={testCases.happy_path_tests}
+            title="✅ Happy Path Tests"
+            type="happy"
+          />
+          <TestCasesList
+            tests={testCases.sad_path_tests}
+            title="❌ Sad Path Tests"
+            type="sad"
+          />
+          <TestCasesList
+            tests={testCases.edge_case_tests}
+            title="⚠️ Edge Case Tests"
+            type="edge"
+          />
+          {testCases.ai_generated_tests &&
+            testCases.ai_generated_tests.length > 0 && (
+              <TestCasesList
+                tests={testCases.ai_generated_tests}
+                title="🤖 AI-Generated Advanced Tests"
+                type="ai"
+              />
+            )}
+        </div>
+      )}
+    </div>
+  );
+}
+
+function TestCasesList({ tests, title, type }) {
+  const [expanded, setExpanded] = useState(true);
+
+  if (!tests || tests.length === 0) return null;
+
+  return (
+    <div className={`test-section ${type}`}>
+      <div className="section-header" onClick={() => setExpanded(!expanded)}>
+        <h4>
+          {title} ({tests.length})
+        </h4>
+        <span className="expand-icon">{expanded ? "▼" : "▶"}</span>
+      </div>
+
+      {expanded && (
+        <div className="test-list">
+          {tests.map((test, idx) => (
+            <div key={idx} className="test-card">
+              <div className="test-header">
+                <strong>{test.name}</strong>
+                <span className={`test-badge ${test.type}`}>{test.type}</span>
+              </div>
+              <p className="test-desc">{test.description}</p>
+              <div className="test-details">
+                <div>
+                  <strong>Method:</strong> <code>{test.method}</code>
+                </div>
+                <div>
+                  <strong>Expected:</strong>{" "}
+                  <span className="status-code">{test.expected_status}</span>
+                </div>
+                {test.request_body &&
+                  Object.keys(test.request_body).length > 0 && (
+                    <div>
+                      <strong>Body:</strong>
+                      <pre>{JSON.stringify(test.request_body, null, 2)}</pre>
+                    </div>
+                  )}
+                {test.assertions && test.assertions.length > 0 && (
+                  <div>
+                    <strong>Assertions:</strong>
+                    <ul>
+                      {test.assertions.map((assertion, i) => (
+                        <li key={i}>{assertion}</li>
+                      ))}
+                    </ul>
+                  </div>
+                )}
+              </div>
+            </div>
+          ))}
+        </div>
+      )}
+    </div>
+  );
+}
+
+function EnhancedSwaggerUI() {
+  const {
+    specText,
+    mockServer,
+    serverTarget,
+    customServerUrl,
+    selectedNavItem,
+  } = useSpecStore();
+
+  const [activeTab, setActiveTab] = useState(EXPLORER_TABS.TRY_IT);
+
+  // Ref to store Swagger UI system object for programmatic control
+  const swaggerSystemRef = useRef(null);
+
+  // Parse specText for SwaggerUI
+  const parsedSpec = useMemo(() => {
+    try {
+      return JSON.parse(specText);
+    } catch (error) {
+      console.error("Failed to parse spec for SwaggerUI:", error);
+      return null;
+    }
+  }, [specText]);
+
+  // Extract original server URLs from spec
+  const originalServers = useMemo(() => {
+    if (!parsedSpec?.servers) return [];
+    return parsedSpec.servers.map((server) => server.url);
+  }, [parsedSpec]);
+
+  // Request interceptor to handle different server targets
+  const requestInterceptor = useCallback(
+    (req) => {
+      let targetBaseUrl = null;
+
+      switch (serverTarget) {
+        case "mock":
+          if (mockServer.active) {
+            targetBaseUrl = mockServer.url;
+            req.headers["X-Mock-Server"] = "true";
+          }
+          break;
+        case "custom":
+          if (customServerUrl) {
+            targetBaseUrl = customServerUrl.replace(/\/$/, "");
+          }
+          break;
+        case "spec":
+        default:
+          break;
+      }
+
+      if (targetBaseUrl) {
+        try {
+          const url = new URL(req.url);
+          let path = url.pathname + url.search;
+
+          // For mock server, remove any existing server base paths
+          if (serverTarget === "mock" && originalServers.length > 0) {
+            originalServers.forEach((serverUrl) => {
+              try {
+                const serverUrlObj = new URL(serverUrl, "http://dummy");
+                if (path.startsWith(serverUrlObj.pathname)) {
+                  path = path.substring(serverUrlObj.pathname.length);
+                }
+              } catch (e) {
+                // If serverUrl is relative, just use it
+                if (path.startsWith(serverUrl)) {
+                  path = path.substring(serverUrl.length);
+                }
+              }
+            });
+
+            // Ensure path starts with /
+            if (!path.startsWith("/")) {
+              path = "/" + path;
+            }
+          }
+
+          req.url = targetBaseUrl + path;
+        } catch (error) {
+          console.error("Error intercepting request:", error);
+          // Fallback to simple replacement
+          if (originalServers.length > 0) {
+            originalServers.forEach((serverUrl) => {
+              if (req.url.includes(serverUrl)) {
+                req.url = req.url.replace(serverUrl, targetBaseUrl);
+              }
+            });
+          }
+        }
+      }
+
+      return req;
+    },
+    [serverTarget, mockServer, customServerUrl, originalServers]
+  );
+
+  // Response interceptor
+  const responseInterceptor = useCallback(
+    (response) => {
+      if (serverTarget === "mock" && mockServer.active) {
+        console.log("Response from mock server:", response);
+      }
+      return response;
+    },
+    [serverTarget, mockServer]
+  );
+
+  // Callback when Swagger UI finishes rendering
+  const onComplete = useCallback((system) => {
+    swaggerSystemRef.current = system;
+  }, []);
+
+  // Function to scroll to and highlight a specific operation
+  const scrollToOperation = useCallback((path, method) => {
+    setTimeout(() => {
+      const tagButtons = document.querySelectorAll(
+        ".opblock-tag-section .opblock-tag"
+      );
+      tagButtons.forEach((tagButton) => {
+        const section = tagButton.closest(".opblock-tag-section");
+        if (section && !section.classList.contains("is-open")) {
+          tagButton.click();
+        }
+      });
+
+      setTimeout(() => {
+        const allOpBlocks = document.querySelectorAll(".opblock");
+        for (const block of allOpBlocks) {
+          const pathEl = block.querySelector(".opblock-summary-path");
+          const methodEl = block.querySelector(".opblock-summary-method");
+
+          if (pathEl && methodEl) {
+            const blockPath = pathEl.textContent?.trim();
+            const blockMethod = methodEl.textContent?.trim().toLowerCase();
+
+            if (blockPath === path && blockMethod === method.toLowerCase()) {
+              const summary = block.querySelector(".opblock-summary");
+              if (summary && !block.classList.contains("is-open")) {
+                summary.click();
+              }
+
+              block.scrollIntoView({
+                behavior: "smooth",
+                block: "start",
+                inline: "nearest",
+              });
+
+              block.style.outline = "3px solid #0066cc";
+              block.style.outlineOffset = "2px";
+              setTimeout(() => {
+                block.style.outline = "";
+                block.style.outlineOffset = "";
+              }, 3000);
+
+              break;
+            }
+          }
+        }
+      }, 200);
+    }, 100);
+  }, []);
+
+  // Effect to handle operation highlighting when selectedNavItem changes
+  useEffect(() => {
+    if (selectedNavItem && activeTab === EXPLORER_TABS.TRY_IT) {
+      scrollToOperation(selectedNavItem.path, selectedNavItem.method);
+    }
+  }, [selectedNavItem, scrollToOperation, activeTab]);
+
+  if (!parsedSpec) {
     return (
-        <div className="mock-server-controls">
-            <div className="server-selection">
-                <h4>API Server</h4>
-                <div className="radio-group">
-                    <label className="radio-option">
-                        <input
-                            type="radio"
-                            name="server-target"
-                            value="spec"
-                            checked={serverTarget === "spec"}
-                            onChange={() => setServerTarget("spec")}
-                        />
-                        <span>Use Spec Servers</span>
-                    </label>
-                    <label className="radio-option">
-                        <input
-                            type="radio"
-                            name="server-target"
-                            value="mock"
-                            checked={serverTarget === "mock"}
-                            onChange={() => setServerTarget("mock")}
-                        />
-                        <span>AI Mock Server</span>
-                    </label>
-                    <label className="radio-option">
-                        <input
-                            type="radio"
-                            name="server-target"
-                            value="custom"
-                            checked={serverTarget === "custom"}
-                            onChange={() => setServerTarget("custom")}
-                        />
-                        <span>Custom Server</span>
-                    </label>
-                </div>
-
-                {serverTarget === "custom" && (
-                    <div className="custom-server-input">
-                        <input
-                            type="text"
-                            className="text-input"
-                            placeholder="Enter your base URL, e.g., http://localhost:9090"
-                            value={customServerUrl}
-                            onChange={(e) => setCustomServerUrl(e.target.value)}
-                        />
-                    </div>
-                )}
-
-                {serverTarget === "mock" && !mockServer.active && (
-                    <div className="mock-server-start">
-                        <button
-                            className="start-mock-button"
-                            onClick={handleStartServerClick}
-                            disabled={isLoading}
-                        >
-                            {isLoading ? "Starting..." : "🚀 Start AI Mock Server"}
-                        </button>
-                    </div>
-                )}
-
-                {serverTarget === "mock" && mockServer.active && (
-                    <div className="mock-server-active">
-                        <div className="mock-status">
-                            <span className="status-indicator active">●</span>
-                            <span>Mock Server Active</span>
-                        </div>
-                        <div className="mock-url-display">
-                            <input
-                                type="text"
-                                className="text-input mock-url"
-                                readOnly
-                                value={mockServer.url}
-                            />
-                            <button
-                                className="refresh-button"
-                                onClick={refreshMockServer}
-                                title="Update the mock server with the latest spec from the editor"
-                            >
-                                🔄
-                            </button>
-                        </div>
-                    </div>
-                )}
-            </div>
-        </div>
+      <div className="swagger-ui-container">
+        <MockServerControls />
+        <div className="panel-content-placeholder">
+          Invalid JSON - cannot display API documentation
+        </div>
+      </div>
     );
+  }
+
+  return (
+    <div className="swagger-ui-container">
+      <MockServerControls />
+
+      {/* Tab Navigation */}
+      <div className="explorer-tabs">
+        <button
+          className={`explorer-tab ${
+            activeTab === EXPLORER_TABS.TRY_IT ? "active" : ""
+          }`}
+          onClick={() => setActiveTab(EXPLORER_TABS.TRY_IT)}
+        >
+          🔧 Try It
+        </button>
+        <button
+          className={`explorer-tab ${
+            activeTab === EXPLORER_TABS.MOCK_DATA ? "active" : ""
+          }`}
+          onClick={() => setActiveTab(EXPLORER_TABS.MOCK_DATA)}
+        >
+          🎲 Mock Data
+        </button>
+        <button
+          className={`explorer-tab ${
+            activeTab === EXPLORER_TABS.TEST_CASES ? "active" : ""
+          }`}
+          onClick={() => setActiveTab(EXPLORER_TABS.TEST_CASES)}
+        >
+          🧪 Test Cases
+        </button>
+      </div>
+
+      {/* Tab Content */}
+      <div className="explorer-content">
+        {activeTab === EXPLORER_TABS.TRY_IT && (
+          <div className="swagger-ui-wrapper">
+            <SwaggerUI
+              spec={parsedSpec}
+              requestInterceptor={requestInterceptor}
+              responseInterceptor={responseInterceptor}
+              onComplete={onComplete}
+              tryItOutEnabled={true}
+              displayRequestDuration={true}
+              filter={true}
+              showExtensions={true}
+              showCommonExtensions={true}
+              docExpansion="none"
+              deepLinking={true}
+              defaultModelsExpandDepth={1}
+              defaultModelExpandDepth={1}
+            />
+          </div>
+        )}
+
+        {activeTab === EXPLORER_TABS.MOCK_DATA && <MockDataTab />}
+        {activeTab === EXPLORER_TABS.TEST_CASES && <TestCasesTab />}
+      </div>
+    </div>
+  );
 }
 
-function MockDataTab() {
-    const { specText } = useSpecStore();
-    const [loading, setLoading] = useState(false);
-    const [error, setError] = useState(null);
-    const [mockData, setMockData] = useState([]);
-    const [selectedPath, setSelectedPath] = useState('');
-    const [selectedMethod, setSelectedMethod] = useState('GET');
-    const [responseCode, setResponseCode] = useState('200');
-    const [variationCount, setVariationCount] = useState(3);
-    const [availableEndpoints, setAvailableEndpoints] = useState([]);
-
-    // Parse spec to get endpoints
-    useEffect(() => {
-        if (specText) {
-            try {
-                const spec = JSON.parse(specText);
-                const endpoints = [];
-                Object.keys(spec.paths || {}).forEach(path => {
-                    Object.keys(spec.paths[path]).forEach(method => {
-                        if (['get', 'post', 'put', 'patch', 'delete'].includes(method)) {
-                            endpoints.push({
-                                path,
-                                method: method.toUpperCase(),
-                                summary: spec.paths[path][method].summary || ''
-                            });
-                        }
-                    });
-                });
-                setAvailableEndpoints(endpoints);
-                if (endpoints.length > 0 && !selectedPath) {
-                    setSelectedPath(endpoints[0].path);
-                    setSelectedMethod(endpoints[0].method);
-                }
-            } catch (e) {
-                console.error('Failed to parse spec:', e);
-            }
-        }
-    }, [specText]);
-
-    const generateMockData = async () => {
-        setLoading(true);
-        setError(null);
-
-<<<<<<< HEAD
-        // Create AbortController for 120 second timeout
-        const controller = new AbortController();
-        const timeoutId = setTimeout(() => controller.abort(), 120000);
-
-=======
->>>>>>> 2d56cb2b
-        try {
-            const response = await fetch('http://localhost:8000/mock/generate-variations', {
-                method: 'POST',
-                headers: { 'Content-Type': 'application/json' },
-                body: JSON.stringify({
-                    spec_text: specText,
-                    path: selectedPath,
-                    method: selectedMethod.toLowerCase(),
-                    response_code: responseCode,
-                    count: variationCount
-<<<<<<< HEAD
-                }),
-                signal: controller.signal
-            });
-
-            clearTimeout(timeoutId);
-
-=======
-                })
-            });
-
->>>>>>> 2d56cb2b
-            if (!response.ok) {
-                throw new Error(`Failed to generate mock data: ${response.statusText}`);
-            }
-
-            const data = await response.json();
-            setMockData(data.variations);
-        } catch (err) {
-<<<<<<< HEAD
-            if (err.name === 'AbortError') {
-                setError('Request timed out after 120 seconds. Please try again.');
-            } else {
-                setError(err.message);
-            }
-        } finally {
-            clearTimeout(timeoutId);
-=======
-            setError(err.message);
-        } finally {
->>>>>>> 2d56cb2b
-            setLoading(false);
-        }
-    };
-
-    const copyToClipboard = (text) => {
-        navigator.clipboard.writeText(text);
-    };
-
-    return (
-        <div className="mock-data-tab">
-            <div className="tab-header">
-                <h3>🎲 Mock Data Generator</h3>
-                <p>Generate realistic, AI-powered mock data variations for testing</p>
-            </div>
-
-            <div className="mock-config">
-                <div className="config-row">
-                    <label>
-                        Endpoint:
-                        <select
-                            value={`${selectedMethod}:${selectedPath}`}
-                            onChange={(e) => {
-                                const [method, ...pathParts] = e.target.value.split(':');
-                                setSelectedMethod(method);
-                                setSelectedPath(pathParts.join(':'));
-                            }}
-                            className="select-input"
-                        >
-                            {availableEndpoints.map((ep, idx) => (
-                                <option key={idx} value={`${ep.method}:${ep.path}`}>
-                                    {ep.method} {ep.path} {ep.summary && `- ${ep.summary}`}
-                                </option>
-                            ))}
-                        </select>
-                    </label>
-                </div>
-
-                <div className="config-row-group">
-                    <label>
-                        Response Code:
-                        <input
-                            type="text"
-                            value={responseCode}
-                            onChange={(e) => setResponseCode(e.target.value)}
-                            className="text-input small"
-                        />
-                    </label>
-
-                    <label>
-                        Variations:
-                        <input
-                            type="number"
-                            value={variationCount}
-                            onChange={(e) => setVariationCount(parseInt(e.target.value) || 3)}
-                            min="1"
-                            max="10"
-                            className="text-input small"
-                        />
-                    </label>
-                </div>
-
-                <button
-                    onClick={generateMockData}
-                    disabled={loading || !selectedPath}
-                    className="generate-button"
-                >
-                    {loading ? 'Generating...' : '✨ Generate Mock Data'}
-                </button>
-            </div>
-
-            {error && (
-                <div className="error-message">
-                    ❌ {error}
-                </div>
-            )}
-
-            {mockData && mockData.length > 0 && (
-                <div className="mock-results">
-                    <h4>📦 Generated Variations ({mockData.length})</h4>
-                    <div className="mock-grid">
-                        {mockData.map((data, idx) => (
-                            <div key={idx} className="mock-card">
-                                <div className="card-header">
-                                    <span>Variation {idx + 1}</span>
-                                    <button
-                                        onClick={() => copyToClipboard(JSON.stringify(data, null, 2))}
-                                        className="copy-btn"
-                                    >
-                                        📋 Copy
-                                    </button>
-                                </div>
-                                <pre className="mock-preview">
-                                    {JSON.stringify(data, null, 2)}
-                                </pre>
-                            </div>
-                        ))}
-                    </div>
-                </div>
-            )}
-        </div>
-    );
-}
-
-function TestCasesTab() {
-    const { specText } = useSpecStore();
-    const [loading, setLoading] = useState(false);
-    const [error, setError] = useState(null);
-    const [testCases, setTestCases] = useState(null);
-    const [selectedPath, setSelectedPath] = useState('');
-    const [selectedMethod, setSelectedMethod] = useState('GET');
-    const [includeAITests, setIncludeAITests] = useState(true);
-    const [availableEndpoints, setAvailableEndpoints] = useState([]);
-
-    // Parse spec to get endpoints
-    useEffect(() => {
-        if (specText) {
-            try {
-                const spec = JSON.parse(specText);
-                const endpoints = [];
-                Object.keys(spec.paths || {}).forEach(path => {
-                    Object.keys(spec.paths[path]).forEach(method => {
-                        if (['get', 'post', 'put', 'patch', 'delete'].includes(method)) {
-                            endpoints.push({
-                                path,
-                                method: method.toUpperCase(),
-                                summary: spec.paths[path][method].summary || ''
-                            });
-                        }
-                    });
-                });
-                setAvailableEndpoints(endpoints);
-                if (endpoints.length > 0 && !selectedPath) {
-                    setSelectedPath(endpoints[0].path);
-                    setSelectedMethod(endpoints[0].method);
-                }
-            } catch (e) {
-                console.error('Failed to parse spec:', e);
-            }
-        }
-    }, [specText]);
-
-    const generateTestCases = async () => {
-        setLoading(true);
-        setError(null);
-
-        try {
-            const response = await fetch('http://localhost:8000/tests/generate', {
-                method: 'POST',
-                headers: { 'Content-Type': 'application/json' },
-                body: JSON.stringify({
-                    spec_text: specText,
-                    path: selectedPath,
-                    method: selectedMethod,
-                    include_ai_tests: includeAITests
-                })
-            });
-
-            if (!response.ok) {
-                throw new Error(`Failed to generate test cases: ${response.statusText}`);
-            }
-
-            const data = await response.json();
-            setTestCases(data);
-        } catch (err) {
-            setError(err.message);
-        } finally {
-            setLoading(false);
-        }
-    };
-
-    return (
-        <div className="test-cases-tab">
-            <div className="tab-header">
-                <h3>🧪 Test Case Generator</h3>
-                <p>Generate comprehensive test scenarios including happy paths, sad paths, and edge cases</p>
-            </div>
-
-            <div className="test-config">
-                <div className="config-row">
-                    <label>
-                        Endpoint:
-                        <select
-                            value={`${selectedMethod}:${selectedPath}`}
-                            onChange={(e) => {
-                                const [method, ...pathParts] = e.target.value.split(':');
-                                setSelectedMethod(method);
-                                setSelectedPath(pathParts.join(':'));
-                            }}
-                            className="select-input"
-                        >
-                            {availableEndpoints.map((ep, idx) => (
-                                <option key={idx} value={`${ep.method}:${ep.path}`}>
-                                    {ep.method} {ep.path} {ep.summary && `- ${ep.summary}`}
-                                </option>
-                            ))}
-                        </select>
-                    </label>
-                </div>
-
-                <div className="checkbox-row">
-                    <label>
-                        <input
-                            type="checkbox"
-                            checked={includeAITests}
-                            onChange={(e) => setIncludeAITests(e.target.checked)}
-                        />
-                        Include AI-generated advanced test scenarios
-                    </label>
-                </div>
-
-                <button
-                    onClick={generateTestCases}
-                    disabled={loading || !selectedPath}
-                    className="generate-button"
-                >
-                    {loading ? 'Generating...' : '🔬 Generate Test Cases'}
-                </button>
-            </div>
-
-            {error && (
-                <div className="error-message">
-                    ❌ {error}
-                </div>
-            )}
-
-            {testCases && (
-                <div className="test-results">
-                    <div className="test-summary">
-                        <div className="summary-badge">Total: {testCases.total_tests}</div>
-                        <div className="summary-badge happy">✅ Happy: {testCases.happy_path_tests?.length || 0}</div>
-                        <div className="summary-badge sad">❌ Sad: {testCases.sad_path_tests?.length || 0}</div>
-                        <div className="summary-badge edge">⚠️ Edge: {testCases.edge_case_tests?.length || 0}</div>
-                        {testCases.ai_generated_tests && testCases.ai_generated_tests.length > 0 && (
-                            <div className="summary-badge ai">🤖 AI: {testCases.ai_generated_tests.length}</div>
-                        )}
-                    </div>
-
-                    <TestCasesList tests={testCases.happy_path_tests} title="✅ Happy Path Tests" type="happy" />
-                    <TestCasesList tests={testCases.sad_path_tests} title="❌ Sad Path Tests" type="sad" />
-                    <TestCasesList tests={testCases.edge_case_tests} title="⚠️ Edge Case Tests" type="edge" />
-                    {testCases.ai_generated_tests && testCases.ai_generated_tests.length > 0 && (
-                        <TestCasesList tests={testCases.ai_generated_tests} title="🤖 AI-Generated Advanced Tests" type="ai" />
-                    )}
-                </div>
-            )}
-        </div>
-    );
-}
-
-function TestCasesList({ tests, title, type }) {
-    const [expanded, setExpanded] = useState(true);
-
-    if (!tests || tests.length === 0) return null;
-
-    return (
-        <div className={`test-section ${type}`}>
-            <div className="section-header" onClick={() => setExpanded(!expanded)}>
-                <h4>{title} ({tests.length})</h4>
-                <span className="expand-icon">{expanded ? '▼' : '▶'}</span>
-            </div>
-
-            {expanded && (
-                <div className="test-list">
-                    {tests.map((test, idx) => (
-                        <div key={idx} className="test-card">
-                            <div className="test-header">
-                                <strong>{test.name}</strong>
-                                <span className={`test-badge ${test.type}`}>{test.type}</span>
-                            </div>
-                            <p className="test-desc">{test.description}</p>
-                            <div className="test-details">
-                                <div><strong>Method:</strong> <code>{test.method}</code></div>
-                                <div><strong>Expected:</strong> <span className="status-code">{test.expected_status}</span></div>
-                                {test.request_body && Object.keys(test.request_body).length > 0 && (
-                                    <div>
-                                        <strong>Body:</strong>
-                                        <pre>{JSON.stringify(test.request_body, null, 2)}</pre>
-                                    </div>
-                                )}
-                                {test.assertions && test.assertions.length > 0 && (
-                                    <div>
-                                        <strong>Assertions:</strong>
-                                        <ul>
-                                            {test.assertions.map((assertion, i) => (
-                                                <li key={i}>{assertion}</li>
-                                            ))}
-                                        </ul>
-                                    </div>
-                                )}
-                            </div>
-                        </div>
-                    ))}
-                </div>
-            )}
-        </div>
-    );
-}
-
-function EnhancedSwaggerUI() {
-    const {
-        specText,
-        mockServer,
-        serverTarget,
-        customServerUrl,
-        selectedNavItem
-    } = useSpecStore();
-
-    const [activeTab, setActiveTab] = useState(EXPLORER_TABS.TRY_IT);
-
-    // Ref to store Swagger UI system object for programmatic control
-    const swaggerSystemRef = useRef(null);
-
-    // Parse specText for SwaggerUI
-    const parsedSpec = useMemo(() => {
-        try {
-            return JSON.parse(specText);
-        } catch (error) {
-            console.error('Failed to parse spec for SwaggerUI:', error);
-            return null;
-        }
-    }, [specText]);
-
-    // Extract original server URLs from spec
-    const originalServers = useMemo(() => {
-        if (!parsedSpec?.servers) return [];
-        return parsedSpec.servers.map(server => server.url);
-    }, [parsedSpec]);
-
-    // Request interceptor to handle different server targets
-    const requestInterceptor = useCallback((req) => {
-        let targetBaseUrl = null;
-
-        switch (serverTarget) {
-            case "mock":
-                if (mockServer.active) {
-                    targetBaseUrl = mockServer.url;
-                    req.headers['X-Mock-Server'] = 'true';
-                }
-                break;
-            case "custom":
-                if (customServerUrl) {
-                    targetBaseUrl = customServerUrl.replace(/\/$/, '');
-                }
-                break;
-            case "spec":
-            default:
-                break;
-        }
-
-        if (targetBaseUrl) {
-            try {
-                const url = new URL(req.url);
-                let path = url.pathname + url.search;
-
-                // For mock server, remove any existing server base paths
-                if (serverTarget === "mock" && originalServers.length > 0) {
-                    originalServers.forEach(serverUrl => {
-                        try {
-                            const serverUrlObj = new URL(serverUrl, 'http://dummy');
-                            if (path.startsWith(serverUrlObj.pathname)) {
-                                path = path.substring(serverUrlObj.pathname.length);
-                            }
-                        } catch (e) {
-                            // If serverUrl is relative, just use it
-                            if (path.startsWith(serverUrl)) {
-                                path = path.substring(serverUrl.length);
-                            }
-                        }
-                    });
-
-                    // Ensure path starts with /
-                    if (!path.startsWith('/')) {
-                        path = '/' + path;
-                    }
-                }
-
-                req.url = targetBaseUrl + path;
-            } catch (error) {
-                console.error('Error intercepting request:', error);
-                // Fallback to simple replacement
-                if (originalServers.length > 0) {
-                    originalServers.forEach(serverUrl => {
-                        if (req.url.includes(serverUrl)) {
-                            req.url = req.url.replace(serverUrl, targetBaseUrl);
-                        }
-                    });
-                }
-            }
-        }
-
-        return req;
-    }, [serverTarget, mockServer, customServerUrl, originalServers]);
-
-    // Response interceptor
-    const responseInterceptor = useCallback((response) => {
-        if (serverTarget === "mock" && mockServer.active) {
-            console.log('Response from mock server:', response);
-        }
-        return response;
-    }, [serverTarget, mockServer]);
-
-    // Callback when Swagger UI finishes rendering
-    const onComplete = useCallback((system) => {
-        swaggerSystemRef.current = system;
-    }, []);
-
-    // Function to scroll to and highlight a specific operation
-    const scrollToOperation = useCallback((path, method) => {
-        setTimeout(() => {
-            const tagButtons = document.querySelectorAll('.opblock-tag-section .opblock-tag');
-            tagButtons.forEach(tagButton => {
-                const section = tagButton.closest('.opblock-tag-section');
-                if (section && !section.classList.contains('is-open')) {
-                    tagButton.click();
-                }
-            });
-
-            setTimeout(() => {
-                const allOpBlocks = document.querySelectorAll('.opblock');
-                for (const block of allOpBlocks) {
-                    const pathEl = block.querySelector('.opblock-summary-path');
-                    const methodEl = block.querySelector('.opblock-summary-method');
-
-                    if (pathEl && methodEl) {
-                        const blockPath = pathEl.textContent?.trim();
-                        const blockMethod = methodEl.textContent?.trim().toLowerCase();
-
-                        if (blockPath === path && blockMethod === method.toLowerCase()) {
-                            const summary = block.querySelector('.opblock-summary');
-                            if (summary && !block.classList.contains('is-open')) {
-                                summary.click();
-                            }
-
-                            block.scrollIntoView({
-                                behavior: 'smooth',
-                                block: 'start',
-                                inline: 'nearest'
-                            });
-
-                            block.style.outline = '3px solid #0066cc';
-                            block.style.outlineOffset = '2px';
-                            setTimeout(() => {
-                                block.style.outline = '';
-                                block.style.outlineOffset = '';
-                            }, 3000);
-
-                            break;
-                        }
-                    }
-                }
-            }, 200);
-        }, 100);
-    }, []);
-
-    // Effect to handle operation highlighting when selectedNavItem changes
-    useEffect(() => {
-        if (selectedNavItem && activeTab === EXPLORER_TABS.TRY_IT) {
-            scrollToOperation(selectedNavItem.path, selectedNavItem.method);
-        }
-    }, [selectedNavItem, scrollToOperation, activeTab]);
-
-    if (!parsedSpec) {
-        return (
-            <div className="swagger-ui-container">
-                <MockServerControls />
-                <div className="panel-content-placeholder">
-                    Invalid JSON - cannot display API documentation
-                </div>
-            </div>
-        );
-    }
-
-    return (
-        <div className="swagger-ui-container">
-            <MockServerControls />
-
-            {/* Tab Navigation */}
-            <div className="explorer-tabs">
-                <button
-                    className={`explorer-tab ${activeTab === EXPLORER_TABS.TRY_IT ? 'active' : ''}`}
-                    onClick={() => setActiveTab(EXPLORER_TABS.TRY_IT)}
-                >
-                    🔧 Try It
-                </button>
-                <button
-                    className={`explorer-tab ${activeTab === EXPLORER_TABS.MOCK_DATA ? 'active' : ''}`}
-                    onClick={() => setActiveTab(EXPLORER_TABS.MOCK_DATA)}
-                >
-                    🎲 Mock Data
-                </button>
-                <button
-                    className={`explorer-tab ${activeTab === EXPLORER_TABS.TEST_CASES ? 'active' : ''}`}
-                    onClick={() => setActiveTab(EXPLORER_TABS.TEST_CASES)}
-                >
-                    🧪 Test Cases
-                </button>
-            </div>
-
-            {/* Tab Content */}
-            <div className="explorer-content">
-                {activeTab === EXPLORER_TABS.TRY_IT && (
-                    <div className="swagger-ui-wrapper">
-                        <SwaggerUI
-                            spec={parsedSpec}
-                            requestInterceptor={requestInterceptor}
-                            responseInterceptor={responseInterceptor}
-                            onComplete={onComplete}
-                            tryItOutEnabled={true}
-                            displayRequestDuration={true}
-                            filter={true}
-                            showExtensions={true}
-                            showCommonExtensions={true}
-                            docExpansion="none"
-                            deepLinking={true}
-                            defaultModelsExpandDepth={1}
-                            defaultModelExpandDepth={1}
-                        />
-                    </div>
-                )}
-
-                {activeTab === EXPLORER_TABS.MOCK_DATA && <MockDataTab />}
-                {activeTab === EXPLORER_TABS.TEST_CASES && <TestCasesTab />}
-            </div>
-        </div>
-    );
-}
-
 export default EnhancedSwaggerUI;