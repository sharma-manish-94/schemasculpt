import React, { useState } from 'react';
import { useSpecStore } from '../../../store/specStore';
import Button from '../../../components/ui/Button';
import LoadingSpinner from '../../../components/ui/LoadingSpinner';
import ErrorMessage from '../../../components/ui/ErrorMessage';
import AISpecGenerator from './AISpecGenerator';
import SecurityAnalysisTab from './SecurityAnalysisTab';
import AdvancedAnalysisTab from './AdvancedAnalysisTab';
import {
    addOAuth2Security,
    addRateLimiting,
    addCaching,
<<<<<<< HEAD
    hardenOperationComplete,
    getSessionSpec
=======
    hardenOperationComplete
>>>>>>> 2d56cb2b
} from '../../../api/validationService';
import '../ai-features.css';

const AI_TABS = {
    ASSISTANT: 'assistant',
    SECURITY: 'security',
    ADVANCED: 'advanced',
    HARDENING: 'hardening',
    GENERATOR: 'generator'
};

function AIPanel() {
    const [activeTab, setActiveTab] = useState(AI_TABS.ASSISTANT);
    const {
        aiResponse,
        aiError,
        clearAiResponse,
        specText
    } = useSpecStore();

    const renderTabContent = () => {
        switch (activeTab) {
            case AI_TABS.ASSISTANT:
                return <AIAssistantTab />;
            case AI_TABS.SECURITY:
                return <SecurityAnalysisTab specContent={specText} />;
            case AI_TABS.ADVANCED:
                return <AdvancedAnalysisTab specContent={specText} />;
            case AI_TABS.HARDENING:
                return <AIHardeningTab />;
            case AI_TABS.GENERATOR:
                return <AISpecGenerator />;
            default:
                return <AIAssistantTab />;
        }
    };

    return (
        <div className="ai-panel">
            <div className="ai-panel-header">
                <h3>AI Features</h3>
                <div className="ai-tabs">
                    {Object.entries(AI_TABS).map(([key, value]) => (
                        <button
                            key={value}
                            className={`ai-tab ${activeTab === value ? 'active' : ''}`}
                            onClick={() => setActiveTab(value)}
                        >
                            {key.charAt(0) + key.slice(1).toLowerCase()}
                        </button>
                    ))}
                </div>
            </div>

            <div className="ai-panel-content">
                {renderTabContent()}
            </div>

            {/* Response/Error Display */}
            {aiError && (
                <div className="ai-response-section">
                    <ErrorMessage message={aiError} />
                </div>
            )}

            {aiResponse && (
                <div className="ai-response-section">
                    <h4>AI Response</h4>
                    <div className="ai-response-content">
                        <pre>{JSON.stringify(aiResponse, null, 2)}</pre>
                    </div>
                    <Button
                        variant="secondary"
                        size="small"
                        onClick={clearAiResponse}
                    >
                        Clear Response
                    </Button>
                </div>
            )}
        </div>
    );
}

function AIAssistantTab() {
    const {
        aiPrompt,
        setAiPrompt,
        submitAIRequest,
        processSpecification,
        isAiProcessing,
        isStreaming
    } = useSpecStore();

    const [streamingMode, setStreamingMode] = useState(false);

    const handleSubmit = async (e) => {
        e.preventDefault();
        if (!aiPrompt.trim()) return;

        if (streamingMode) {
            const request = {
                operationType: 'MODIFY',
                prompt: aiPrompt,
                streaming: 'REALTIME'
            };
            await processSpecification(request);
        } else {
            await submitAIRequest();
        }
    };

    return (
        <div className="ai-assistant-tab">
            <div className="ai-settings">
                <label>
                    <input
                        type="checkbox"
                        checked={streamingMode}
                        onChange={(e) => setStreamingMode(e.target.checked)}
                    />
                    Enable Streaming Mode
                </label>
            </div>

            <form className="ai-assistant-form" onSubmit={handleSubmit}>
                <div className="ai-input-group">
                    <textarea
                        className="ai-input"
                        placeholder="Describe what you want to do with your API specification..."
                        value={aiPrompt}
                        onChange={(e) => setAiPrompt(e.target.value)}
                        disabled={isAiProcessing}
                        rows={4}
                    />
                    <div className="ai-input-actions">
                        <Button
                            type="submit"
                            variant="ai"
                            loading={isAiProcessing}
                            disabled={!aiPrompt.trim()}
                        >
                            {streamingMode ? 'Stream Process' : 'Process'}
                        </Button>
                    </div>
                </div>
            </form>

            {isStreaming && (
                <div className="streaming-indicator">
                    <LoadingSpinner />
                    <span>Streaming response...</span>
                </div>
            )}

            <div className="ai-suggestions">
                <h4>Suggestion Templates</h4>
                <div className="suggestion-buttons">
                    <Button
                        variant="secondary"
                        size="small"
                        onClick={() => setAiPrompt('Add input validation to all POST endpoints')}
                    >
                        Add Validation
                    </Button>
                    <Button
                        variant="secondary"
                        size="small"
                        onClick={() => setAiPrompt('Add error response schemas to all endpoints')}
                    >
                        Add Error Schemas
                    </Button>
                    <Button
                        variant="secondary"
                        size="small"
                        onClick={() => setAiPrompt('Add authentication security scheme')}
                    >
                        Add Security
                    </Button>
                    <Button
                        variant="secondary"
                        size="small"
                        onClick={() => setAiPrompt('Generate realistic example responses')}
                    >
                        Add Examples
                    </Button>
                </div>
            </div>
        </div>
    );
}

function AIHardeningTab() {
    const { sessionId, specText, setSpecText } = useSpecStore();
    const [selectedPath, setSelectedPath] = useState('/users');
    const [selectedMethod, setSelectedMethod] = useState('GET');
    const [rateLimit, setRateLimit] = useState('100/hour');
    const [cacheTtl, setCacheTtl] = useState('300');
    const [loading, setLoading] = useState({});
    const [results, setResults] = useState({});
    const [errors, setErrors] = useState({});

    const runHardening = async (type, apiCall) => {
        setLoading(prev => ({ ...prev, [type]: true }));
        setErrors(prev => ({ ...prev, [type]: null }));

        try {
            const result = await apiCall();
            setResults(prev => ({ ...prev, [type]: result }));

            // ✅ FIX: Update editor with hardened spec
            if (result.success && sessionId) {
                const specResult = await getSessionSpec(sessionId);
                if (specResult.success) {
                    setSpecText(specResult.data);
                }
            }
        } catch (error) {
            setErrors(prev => ({ ...prev, [type]: error.message || 'Operation failed' }));
        } finally {
            setLoading(prev => ({ ...prev, [type]: false }));
        }
    };

    return (
        <div className="ai-hardening-tab">
            <h4>🛡️ One-Click API Hardening</h4>
            <p>Apply security and performance patterns to your API operations instantly.</p>

            <div className="hardening-controls">
                <div className="input-group">
                    <label>Path:</label>
                    <input
                        type="text"
                        value={selectedPath}
                        onChange={(e) => setSelectedPath(e.target.value)}
                        placeholder="/users"
                    />
                </div>
                <div className="input-group">
                    <label>Method:</label>
                    <select value={selectedMethod} onChange={(e) => setSelectedMethod(e.target.value)}>
                        <option value="GET">GET</option>
                        <option value="POST">POST</option>
                        <option value="PUT">PUT</option>
                        <option value="DELETE">DELETE</option>
                        <option value="PATCH">PATCH</option>
                    </select>
                </div>
            </div>

            <div className="pattern-buttons">
                <Button
                    variant="primary"
                    onClick={() => runHardening('oauth2', () =>
                        addOAuth2Security(sessionId, selectedPath, selectedMethod)
                    )}
                    loading={loading['oauth2']}
                >
                    Add OAuth2 Security
                </Button>

                <div className="input-group inline">
                    <input
                        type="text"
                        value={rateLimit}
                        onChange={(e) => setRateLimit(e.target.value)}
                        placeholder="100/hour"
                        style={{ width: '100px', marginRight: '8px' }}
                    />
                    <Button
                        variant="secondary"
                        onClick={() => runHardening('rateLimit', () =>
                            addRateLimiting(sessionId, selectedPath, selectedMethod, rateLimit)
                        )}
                        loading={loading['rateLimit']}
                    >
                        Add Rate Limiting
                    </Button>
                </div>

                <div className="input-group inline">
                    <input
                        type="text"
                        value={cacheTtl}
                        onChange={(e) => setCacheTtl(e.target.value)}
                        placeholder="300"
                        style={{ width: '80px', marginRight: '8px' }}
                    />
                    <Button
                        variant="secondary"
                        onClick={() => runHardening('caching', () =>
                            addCaching(sessionId, selectedPath, selectedMethod, cacheTtl)
                        )}
                        loading={loading['caching']}
                    >
                        Add HTTP Caching
                    </Button>
                </div>

                <Button
                    variant="ai"
                    onClick={() => runHardening('complete', () =>
                        hardenOperationComplete(sessionId, selectedPath, selectedMethod)
                    )}
                    loading={loading['complete']}
                >
                    Complete Hardening
                </Button>
            </div>

            {Object.entries(results).map(([key, result]) => {
                if (!result?.success) return null;
                return (
                    <div key={key} className="result-success">
                        <h5>✅ {key.replace(/([A-Z])/g, ' $1').trim()} Applied</h5>
                        {result.data?.appliedPatterns && (
                            <p>Applied patterns: {result.data.appliedPatterns.join(', ')}</p>
                        )}
                        {result.data?.warnings?.length > 0 && (
                            <div className="warnings">
                                <strong>Warnings:</strong>
                                <ul>
                                    {result.data.warnings.map((warning, i) => (
                                        <li key={i}>{warning}</li>
                                    ))}
                                </ul>
                            </div>
                        )}
                    </div>
                );
            })}

            {Object.entries(errors).map(([key, error]) => (
                error && <ErrorMessage key={key} message={`${key} failed: ${error}`} />
            ))}

            <div className="features-info">
                <h5>✨ Features:</h5>
                <ul>
                    <li>OAuth2 security scheme and requirements</li>
                    <li>Rate limiting headers and 429 responses</li>
                    <li>HTTP caching with ETag and 304 responses</li>
                    <li>Idempotency keys for safe retries</li>
                    <li>Standard error response patterns</li>
                </ul>
            </div>
        </div>
    );
}

export default AIPanel;<|MERGE_RESOLUTION|>--- conflicted
+++ resolved
@@ -1,370 +1,384 @@
-import React, { useState } from 'react';
-import { useSpecStore } from '../../../store/specStore';
-import Button from '../../../components/ui/Button';
-import LoadingSpinner from '../../../components/ui/LoadingSpinner';
-import ErrorMessage from '../../../components/ui/ErrorMessage';
-import AISpecGenerator from './AISpecGenerator';
-import SecurityAnalysisTab from './SecurityAnalysisTab';
-import AdvancedAnalysisTab from './AdvancedAnalysisTab';
+import React, { useState } from "react";
+import { useSpecStore } from "../../../store/specStore";
+import Button from "../../../components/ui/Button";
+import LoadingSpinner from "../../../components/ui/LoadingSpinner";
+import ErrorMessage from "../../../components/ui/ErrorMessage";
+import AISpecGenerator from "./AISpecGenerator";
+import SecurityAnalysisTab from "./SecurityAnalysisTab";
+import AdvancedAnalysisTab from "./AdvancedAnalysisTab";
 import {
-    addOAuth2Security,
-    addRateLimiting,
-    addCaching,
-<<<<<<< HEAD
-    hardenOperationComplete,
-    getSessionSpec
-=======
-    hardenOperationComplete
->>>>>>> 2d56cb2b
-} from '../../../api/validationService';
-import '../ai-features.css';
+  addOAuth2Security,
+  addRateLimiting,
+  addCaching,
+  hardenOperationComplete,
+  getSessionSpec,
+} from "../../../api/validationService";
+import "../ai-features.css";
 
 const AI_TABS = {
-    ASSISTANT: 'assistant',
-    SECURITY: 'security',
-    ADVANCED: 'advanced',
-    HARDENING: 'hardening',
-    GENERATOR: 'generator'
+  ASSISTANT: "assistant",
+  SECURITY: "security",
+  ADVANCED: "advanced",
+  HARDENING: "hardening",
+  GENERATOR: "generator",
 };
 
 function AIPanel() {
-    const [activeTab, setActiveTab] = useState(AI_TABS.ASSISTANT);
-    const {
-        aiResponse,
-        aiError,
-        clearAiResponse,
-        specText
-    } = useSpecStore();
-
-    const renderTabContent = () => {
-        switch (activeTab) {
-            case AI_TABS.ASSISTANT:
-                return <AIAssistantTab />;
-            case AI_TABS.SECURITY:
-                return <SecurityAnalysisTab specContent={specText} />;
-            case AI_TABS.ADVANCED:
-                return <AdvancedAnalysisTab specContent={specText} />;
-            case AI_TABS.HARDENING:
-                return <AIHardeningTab />;
-            case AI_TABS.GENERATOR:
-                return <AISpecGenerator />;
-            default:
-                return <AIAssistantTab />;
+  const [activeTab, setActiveTab] = useState(AI_TABS.ASSISTANT);
+  const { aiResponse, aiError, clearAiResponse, specText } = useSpecStore();
+
+  const renderTabContent = () => {
+    switch (activeTab) {
+      case AI_TABS.ASSISTANT:
+        return <AIAssistantTab />;
+      case AI_TABS.SECURITY:
+        return <SecurityAnalysisTab specContent={specText} />;
+      case AI_TABS.ADVANCED:
+        return <AdvancedAnalysisTab specContent={specText} />;
+      case AI_TABS.HARDENING:
+        return <AIHardeningTab />;
+      case AI_TABS.GENERATOR:
+        return <AISpecGenerator />;
+      default:
+        return <AIAssistantTab />;
+    }
+  };
+
+  return (
+    <div className="ai-panel">
+      <div className="ai-panel-header">
+        <h3>AI Features</h3>
+        <div className="ai-tabs">
+          {Object.entries(AI_TABS).map(([key, value]) => (
+            <button
+              key={value}
+              className={`ai-tab ${activeTab === value ? "active" : ""}`}
+              onClick={() => setActiveTab(value)}
+            >
+              {key.charAt(0) + key.slice(1).toLowerCase()}
+            </button>
+          ))}
+        </div>
+      </div>
+
+      <div className="ai-panel-content">{renderTabContent()}</div>
+
+      {/* Response/Error Display */}
+      {aiError && (
+        <div className="ai-response-section">
+          <ErrorMessage message={aiError} />
+        </div>
+      )}
+
+      {aiResponse && (
+        <div className="ai-response-section">
+          <h4>AI Response</h4>
+          <div className="ai-response-content">
+            <pre>{JSON.stringify(aiResponse, null, 2)}</pre>
+          </div>
+          <Button variant="secondary" size="small" onClick={clearAiResponse}>
+            Clear Response
+          </Button>
+        </div>
+      )}
+    </div>
+  );
+}
+
+function AIAssistantTab() {
+  const {
+    aiPrompt,
+    setAiPrompt,
+    submitAIRequest,
+    processSpecification,
+    isAiProcessing,
+    isStreaming,
+  } = useSpecStore();
+
+  const [streamingMode, setStreamingMode] = useState(false);
+
+  const handleSubmit = async (e) => {
+    e.preventDefault();
+    if (!aiPrompt.trim()) return;
+
+    if (streamingMode) {
+      const request = {
+        operationType: "MODIFY",
+        prompt: aiPrompt,
+        streaming: "REALTIME",
+      };
+      await processSpecification(request);
+    } else {
+      await submitAIRequest();
+    }
+  };
+
+  return (
+    <div className="ai-assistant-tab">
+      <div className="ai-settings">
+        <label>
+          <input
+            type="checkbox"
+            checked={streamingMode}
+            onChange={(e) => setStreamingMode(e.target.checked)}
+          />
+          Enable Streaming Mode
+        </label>
+      </div>
+
+      <form className="ai-assistant-form" onSubmit={handleSubmit}>
+        <div className="ai-input-group">
+          <textarea
+            className="ai-input"
+            placeholder="Describe what you want to do with your API specification..."
+            value={aiPrompt}
+            onChange={(e) => setAiPrompt(e.target.value)}
+            disabled={isAiProcessing}
+            rows={4}
+          />
+          <div className="ai-input-actions">
+            <Button
+              type="submit"
+              variant="ai"
+              loading={isAiProcessing}
+              disabled={!aiPrompt.trim()}
+            >
+              {streamingMode ? "Stream Process" : "Process"}
+            </Button>
+          </div>
+        </div>
+      </form>
+
+      {isStreaming && (
+        <div className="streaming-indicator">
+          <LoadingSpinner />
+          <span>Streaming response...</span>
+        </div>
+      )}
+
+      <div className="ai-suggestions">
+        <h4>Suggestion Templates</h4>
+        <div className="suggestion-buttons">
+          <Button
+            variant="secondary"
+            size="small"
+            onClick={() =>
+              setAiPrompt("Add input validation to all POST endpoints")
+            }
+          >
+            Add Validation
+          </Button>
+          <Button
+            variant="secondary"
+            size="small"
+            onClick={() =>
+              setAiPrompt("Add error response schemas to all endpoints")
+            }
+          >
+            Add Error Schemas
+          </Button>
+          <Button
+            variant="secondary"
+            size="small"
+            onClick={() => setAiPrompt("Add authentication security scheme")}
+          >
+            Add Security
+          </Button>
+          <Button
+            variant="secondary"
+            size="small"
+            onClick={() => setAiPrompt("Generate realistic example responses")}
+          >
+            Add Examples
+          </Button>
+        </div>
+      </div>
+    </div>
+  );
+}
+
+function AIHardeningTab() {
+  const { sessionId, specText, setSpecText } = useSpecStore();
+  const [selectedPath, setSelectedPath] = useState("/users");
+  const [selectedMethod, setSelectedMethod] = useState("GET");
+  const [rateLimit, setRateLimit] = useState("100/hour");
+  const [cacheTtl, setCacheTtl] = useState("300");
+  const [loading, setLoading] = useState({});
+  const [results, setResults] = useState({});
+  const [errors, setErrors] = useState({});
+
+  const runHardening = async (type, apiCall) => {
+    setLoading((prev) => ({ ...prev, [type]: true }));
+    setErrors((prev) => ({ ...prev, [type]: null }));
+
+    try {
+      const result = await apiCall();
+      setResults((prev) => ({ ...prev, [type]: result }));
+
+      // ✅ FIX: Update editor with hardened spec
+      if (result.success && sessionId) {
+        const specResult = await getSessionSpec(sessionId);
+        if (specResult.success) {
+          setSpecText(specResult.data);
         }
-    };
-
-    return (
-        <div className="ai-panel">
-            <div className="ai-panel-header">
-                <h3>AI Features</h3>
-                <div className="ai-tabs">
-                    {Object.entries(AI_TABS).map(([key, value]) => (
-                        <button
-                            key={value}
-                            className={`ai-tab ${activeTab === value ? 'active' : ''}`}
-                            onClick={() => setActiveTab(value)}
-                        >
-                            {key.charAt(0) + key.slice(1).toLowerCase()}
-                        </button>
-                    ))}
-                </div>
-            </div>
-
-            <div className="ai-panel-content">
-                {renderTabContent()}
-            </div>
-
-            {/* Response/Error Display */}
-            {aiError && (
-                <div className="ai-response-section">
-                    <ErrorMessage message={aiError} />
-                </div>
+      }
+    } catch (error) {
+      setErrors((prev) => ({
+        ...prev,
+        [type]: error.message || "Operation failed",
+      }));
+    } finally {
+      setLoading((prev) => ({ ...prev, [type]: false }));
+    }
+  };
+
+  return (
+    <div className="ai-hardening-tab">
+      <h4>🛡️ One-Click API Hardening</h4>
+      <p>
+        Apply security and performance patterns to your API operations
+        instantly.
+      </p>
+
+      <div className="hardening-controls">
+        <div className="input-group">
+          <label>Path:</label>
+          <input
+            type="text"
+            value={selectedPath}
+            onChange={(e) => setSelectedPath(e.target.value)}
+            placeholder="/users"
+          />
+        </div>
+        <div className="input-group">
+          <label>Method:</label>
+          <select
+            value={selectedMethod}
+            onChange={(e) => setSelectedMethod(e.target.value)}
+          >
+            <option value="GET">GET</option>
+            <option value="POST">POST</option>
+            <option value="PUT">PUT</option>
+            <option value="DELETE">DELETE</option>
+            <option value="PATCH">PATCH</option>
+          </select>
+        </div>
+      </div>
+
+      <div className="pattern-buttons">
+        <Button
+          variant="primary"
+          onClick={() =>
+            runHardening("oauth2", () =>
+              addOAuth2Security(sessionId, selectedPath, selectedMethod)
+            )
+          }
+          loading={loading["oauth2"]}
+        >
+          Add OAuth2 Security
+        </Button>
+
+        <div className="input-group inline">
+          <input
+            type="text"
+            value={rateLimit}
+            onChange={(e) => setRateLimit(e.target.value)}
+            placeholder="100/hour"
+            style={{ width: "100px", marginRight: "8px" }}
+          />
+          <Button
+            variant="secondary"
+            onClick={() =>
+              runHardening("rateLimit", () =>
+                addRateLimiting(
+                  sessionId,
+                  selectedPath,
+                  selectedMethod,
+                  rateLimit
+                )
+              )
+            }
+            loading={loading["rateLimit"]}
+          >
+            Add Rate Limiting
+          </Button>
+        </div>
+
+        <div className="input-group inline">
+          <input
+            type="text"
+            value={cacheTtl}
+            onChange={(e) => setCacheTtl(e.target.value)}
+            placeholder="300"
+            style={{ width: "80px", marginRight: "8px" }}
+          />
+          <Button
+            variant="secondary"
+            onClick={() =>
+              runHardening("caching", () =>
+                addCaching(sessionId, selectedPath, selectedMethod, cacheTtl)
+              )
+            }
+            loading={loading["caching"]}
+          >
+            Add HTTP Caching
+          </Button>
+        </div>
+
+        <Button
+          variant="ai"
+          onClick={() =>
+            runHardening("complete", () =>
+              hardenOperationComplete(sessionId, selectedPath, selectedMethod)
+            )
+          }
+          loading={loading["complete"]}
+        >
+          Complete Hardening
+        </Button>
+      </div>
+
+      {Object.entries(results).map(([key, result]) => {
+        if (!result?.success) return null;
+        return (
+          <div key={key} className="result-success">
+            <h5>✅ {key.replace(/([A-Z])/g, " $1").trim()} Applied</h5>
+            {result.data?.appliedPatterns && (
+              <p>Applied patterns: {result.data.appliedPatterns.join(", ")}</p>
             )}
-
-            {aiResponse && (
-                <div className="ai-response-section">
-                    <h4>AI Response</h4>
-                    <div className="ai-response-content">
-                        <pre>{JSON.stringify(aiResponse, null, 2)}</pre>
-                    </div>
-                    <Button
-                        variant="secondary"
-                        size="small"
-                        onClick={clearAiResponse}
-                    >
-                        Clear Response
-                    </Button>
-                </div>
+            {result.data?.warnings?.length > 0 && (
+              <div className="warnings">
+                <strong>Warnings:</strong>
+                <ul>
+                  {result.data.warnings.map((warning, i) => (
+                    <li key={i}>{warning}</li>
+                  ))}
+                </ul>
+              </div>
             )}
-        </div>
-    );
+          </div>
+        );
+      })}
+
+      {Object.entries(errors).map(
+        ([key, error]) =>
+          error && (
+            <ErrorMessage key={key} message={`${key} failed: ${error}`} />
+          )
+      )}
+
+      <div className="features-info">
+        <h5>✨ Features:</h5>
+        <ul>
+          <li>OAuth2 security scheme and requirements</li>
+          <li>Rate limiting headers and 429 responses</li>
+          <li>HTTP caching with ETag and 304 responses</li>
+          <li>Idempotency keys for safe retries</li>
+          <li>Standard error response patterns</li>
+        </ul>
+      </div>
+    </div>
+  );
 }
 
-function AIAssistantTab() {
-    const {
-        aiPrompt,
-        setAiPrompt,
-        submitAIRequest,
-        processSpecification,
-        isAiProcessing,
-        isStreaming
-    } = useSpecStore();
-
-    const [streamingMode, setStreamingMode] = useState(false);
-
-    const handleSubmit = async (e) => {
-        e.preventDefault();
-        if (!aiPrompt.trim()) return;
-
-        if (streamingMode) {
-            const request = {
-                operationType: 'MODIFY',
-                prompt: aiPrompt,
-                streaming: 'REALTIME'
-            };
-            await processSpecification(request);
-        } else {
-            await submitAIRequest();
-        }
-    };
-
-    return (
-        <div className="ai-assistant-tab">
-            <div className="ai-settings">
-                <label>
-                    <input
-                        type="checkbox"
-                        checked={streamingMode}
-                        onChange={(e) => setStreamingMode(e.target.checked)}
-                    />
-                    Enable Streaming Mode
-                </label>
-            </div>
-
-            <form className="ai-assistant-form" onSubmit={handleSubmit}>
-                <div className="ai-input-group">
-                    <textarea
-                        className="ai-input"
-                        placeholder="Describe what you want to do with your API specification..."
-                        value={aiPrompt}
-                        onChange={(e) => setAiPrompt(e.target.value)}
-                        disabled={isAiProcessing}
-                        rows={4}
-                    />
-                    <div className="ai-input-actions">
-                        <Button
-                            type="submit"
-                            variant="ai"
-                            loading={isAiProcessing}
-                            disabled={!aiPrompt.trim()}
-                        >
-                            {streamingMode ? 'Stream Process' : 'Process'}
-                        </Button>
-                    </div>
-                </div>
-            </form>
-
-            {isStreaming && (
-                <div className="streaming-indicator">
-                    <LoadingSpinner />
-                    <span>Streaming response...</span>
-                </div>
-            )}
-
-            <div className="ai-suggestions">
-                <h4>Suggestion Templates</h4>
-                <div className="suggestion-buttons">
-                    <Button
-                        variant="secondary"
-                        size="small"
-                        onClick={() => setAiPrompt('Add input validation to all POST endpoints')}
-                    >
-                        Add Validation
-                    </Button>
-                    <Button
-                        variant="secondary"
-                        size="small"
-                        onClick={() => setAiPrompt('Add error response schemas to all endpoints')}
-                    >
-                        Add Error Schemas
-                    </Button>
-                    <Button
-                        variant="secondary"
-                        size="small"
-                        onClick={() => setAiPrompt('Add authentication security scheme')}
-                    >
-                        Add Security
-                    </Button>
-                    <Button
-                        variant="secondary"
-                        size="small"
-                        onClick={() => setAiPrompt('Generate realistic example responses')}
-                    >
-                        Add Examples
-                    </Button>
-                </div>
-            </div>
-        </div>
-    );
-}
-
-function AIHardeningTab() {
-    const { sessionId, specText, setSpecText } = useSpecStore();
-    const [selectedPath, setSelectedPath] = useState('/users');
-    const [selectedMethod, setSelectedMethod] = useState('GET');
-    const [rateLimit, setRateLimit] = useState('100/hour');
-    const [cacheTtl, setCacheTtl] = useState('300');
-    const [loading, setLoading] = useState({});
-    const [results, setResults] = useState({});
-    const [errors, setErrors] = useState({});
-
-    const runHardening = async (type, apiCall) => {
-        setLoading(prev => ({ ...prev, [type]: true }));
-        setErrors(prev => ({ ...prev, [type]: null }));
-
-        try {
-            const result = await apiCall();
-            setResults(prev => ({ ...prev, [type]: result }));
-
-            // ✅ FIX: Update editor with hardened spec
-            if (result.success && sessionId) {
-                const specResult = await getSessionSpec(sessionId);
-                if (specResult.success) {
-                    setSpecText(specResult.data);
-                }
-            }
-        } catch (error) {
-            setErrors(prev => ({ ...prev, [type]: error.message || 'Operation failed' }));
-        } finally {
-            setLoading(prev => ({ ...prev, [type]: false }));
-        }
-    };
-
-    return (
-        <div className="ai-hardening-tab">
-            <h4>🛡️ One-Click API Hardening</h4>
-            <p>Apply security and performance patterns to your API operations instantly.</p>
-
-            <div className="hardening-controls">
-                <div className="input-group">
-                    <label>Path:</label>
-                    <input
-                        type="text"
-                        value={selectedPath}
-                        onChange={(e) => setSelectedPath(e.target.value)}
-                        placeholder="/users"
-                    />
-                </div>
-                <div className="input-group">
-                    <label>Method:</label>
-                    <select value={selectedMethod} onChange={(e) => setSelectedMethod(e.target.value)}>
-                        <option value="GET">GET</option>
-                        <option value="POST">POST</option>
-                        <option value="PUT">PUT</option>
-                        <option value="DELETE">DELETE</option>
-                        <option value="PATCH">PATCH</option>
-                    </select>
-                </div>
-            </div>
-
-            <div className="pattern-buttons">
-                <Button
-                    variant="primary"
-                    onClick={() => runHardening('oauth2', () =>
-                        addOAuth2Security(sessionId, selectedPath, selectedMethod)
-                    )}
-                    loading={loading['oauth2']}
-                >
-                    Add OAuth2 Security
-                </Button>
-
-                <div className="input-group inline">
-                    <input
-                        type="text"
-                        value={rateLimit}
-                        onChange={(e) => setRateLimit(e.target.value)}
-                        placeholder="100/hour"
-                        style={{ width: '100px', marginRight: '8px' }}
-                    />
-                    <Button
-                        variant="secondary"
-                        onClick={() => runHardening('rateLimit', () =>
-                            addRateLimiting(sessionId, selectedPath, selectedMethod, rateLimit)
-                        )}
-                        loading={loading['rateLimit']}
-                    >
-                        Add Rate Limiting
-                    </Button>
-                </div>
-
-                <div className="input-group inline">
-                    <input
-                        type="text"
-                        value={cacheTtl}
-                        onChange={(e) => setCacheTtl(e.target.value)}
-                        placeholder="300"
-                        style={{ width: '80px', marginRight: '8px' }}
-                    />
-                    <Button
-                        variant="secondary"
-                        onClick={() => runHardening('caching', () =>
-                            addCaching(sessionId, selectedPath, selectedMethod, cacheTtl)
-                        )}
-                        loading={loading['caching']}
-                    >
-                        Add HTTP Caching
-                    </Button>
-                </div>
-
-                <Button
-                    variant="ai"
-                    onClick={() => runHardening('complete', () =>
-                        hardenOperationComplete(sessionId, selectedPath, selectedMethod)
-                    )}
-                    loading={loading['complete']}
-                >
-                    Complete Hardening
-                </Button>
-            </div>
-
-            {Object.entries(results).map(([key, result]) => {
-                if (!result?.success) return null;
-                return (
-                    <div key={key} className="result-success">
-                        <h5>✅ {key.replace(/([A-Z])/g, ' $1').trim()} Applied</h5>
-                        {result.data?.appliedPatterns && (
-                            <p>Applied patterns: {result.data.appliedPatterns.join(', ')}</p>
-                        )}
-                        {result.data?.warnings?.length > 0 && (
-                            <div className="warnings">
-                                <strong>Warnings:</strong>
-                                <ul>
-                                    {result.data.warnings.map((warning, i) => (
-                                        <li key={i}>{warning}</li>
-                                    ))}
-                                </ul>
-                            </div>
-                        )}
-                    </div>
-                );
-            })}
-
-            {Object.entries(errors).map(([key, error]) => (
-                error && <ErrorMessage key={key} message={`${key} failed: ${error}`} />
-            ))}
-
-            <div className="features-info">
-                <h5>✨ Features:</h5>
-                <ul>
-                    <li>OAuth2 security scheme and requirements</li>
-                    <li>Rate limiting headers and 429 responses</li>
-                    <li>HTTP caching with ETag and 304 responses</li>
-                    <li>Idempotency keys for safe retries</li>
-                    <li>Standard error response patterns</li>
-                </ul>
-            </div>
-        </div>
-    );
-}
-
 export default AIPanel;